--- conflicted
+++ resolved
@@ -519,8 +519,6 @@
     State->PassManager->RegisterExitHandler([this]() {
         Stop(false /* Ignore current thread */);
     });
-<<<<<<< HEAD
-=======
     
     #if _M_ARM_64
     bool DoSRA = true;
@@ -528,12 +526,7 @@
     bool DoSRA = false;
     #endif
 
-    Thread->PassManager->AddDefaultPasses(Config.Core == FEXCore::Config::CONFIG_IRJIT, DoSRA);
-    Thread->PassManager->AddDefaultValidationPasses();
-    Thread->PassManager->RegisterSyscallHandler(SyscallHandler.get());
->>>>>>> 15a69ca0
-
-    State->PassManager->AddDefaultPasses(Config.Core == FEXCore::Config::CONFIG_IRJIT);
+    State->PassManager->AddDefaultPasses(Config.Core == FEXCore::Config::CONFIG_IRJIT, DoSRA);
     State->PassManager->AddDefaultValidationPasses();
     State->PassManager->RegisterSyscallHandler(SyscallHandler.get());
 
@@ -546,11 +539,7 @@
       State->IntBackend = State->CPUBackend;
       break;
     case FEXCore::Config::CONFIG_IRJIT:
-<<<<<<< HEAD
-      State->PassManager->InsertRegisterAllocationPass();
-=======
-      Thread->PassManager->InsertRAPass(IR::CreateRegisterAllocationPass(DoSRA));
->>>>>>> 15a69ca0
+      State->PassManager->InsertRegisterAllocationPass(DoSRA);
       // Initialization order matters here, the IR JIT may want to have the interpreter created first to get a pointer to its execution function
       // This is useful for JIT to interpreter fallback support
       State->IntBackend.reset(FEXCore::CPU::CreateInterpreterCore(this, State, CompileThread));
