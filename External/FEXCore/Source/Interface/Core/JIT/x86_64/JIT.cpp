--- conflicted
+++ resolved
@@ -910,12 +910,7 @@
 
   {
     // Interpreter fallback helper code
-<<<<<<< HEAD
     ThreadSharedData.InterpreterFallbackHelperAddress = getCurr<void*>();
-=======
-    InterpreterFallbackHelperAddress = getCurr<void*>();
-
->>>>>>> 15a69ca0
     // This will get called so our stack is now misaligned
     sub(rsp, 8);
     mov(rdi, STATE);
