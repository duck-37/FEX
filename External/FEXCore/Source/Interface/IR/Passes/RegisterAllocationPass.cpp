--- conflicted
+++ resolved
@@ -292,11 +292,7 @@
 namespace FEXCore::IR {
   class ConstrainedRAPass final : public RegisterAllocationPass {
     public:
-<<<<<<< HEAD
-      ConstrainedRAPass(FEXCore::IR::Pass* _CompactionPass);
-=======
-      ConstrainedRAPass(bool OptimizeSRA);
->>>>>>> 15a69ca0
+      ConstrainedRAPass(FEXCore::IR::Pass* _CompactionPass, bool OptimizeSRA);
       ~ConstrainedRAPass();
       bool Run(IREmitter *IREmit) override;
 
@@ -348,13 +344,8 @@
       bool RunAllocateVirtualRegisters(IREmitter *IREmit);
   };
 
-<<<<<<< HEAD
-  ConstrainedRAPass::ConstrainedRAPass(FEXCore::IR::Pass* _CompactionPass)
-    : CompactionPass {_CompactionPass} {
-=======
-  ConstrainedRAPass::ConstrainedRAPass(bool OptimizeSRA_): OptimizeSRA(OptimizeSRA_) {
-    LocalCompaction.reset(FEXCore::IR::CreateIRCompaction());
->>>>>>> 15a69ca0
+  ConstrainedRAPass::ConstrainedRAPass(FEXCore::IR::Pass* _CompactionPass, bool _OptimizeSRA)
+    : CompactionPass {_CompactionPass}, OptimizeSRA(_OptimizeSRA) {
   }
 
   ConstrainedRAPass::~ConstrainedRAPass() {
@@ -1395,12 +1386,7 @@
     return Changed;
   }
 
-<<<<<<< HEAD
-  FEXCore::IR::RegisterAllocationPass* CreateRegisterAllocationPass(FEXCore::IR::Pass* CompactionPass) {
-    return new ConstrainedRAPass{CompactionPass};
-=======
-  FEXCore::IR::RegisterAllocationPass* CreateRegisterAllocationPass(bool OptimizeSRA) {
-    return new ConstrainedRAPass{OptimizeSRA};
->>>>>>> 15a69ca0
+  FEXCore::IR::RegisterAllocationPass* CreateRegisterAllocationPass(FEXCore::IR::Pass* CompactionPass, bool OptimizeSRA) {
+    return new ConstrainedRAPass{CompactionPass, OptimizeSRA};
   }
 }