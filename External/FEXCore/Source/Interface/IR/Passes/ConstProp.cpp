#if defined(_M_ARM_64)
//aarch64 heuristics
#include "aarch64/assembler-aarch64.h"
#include "aarch64/cpu-aarch64.h"
#include "aarch64/disasm-aarch64.h"
#include "aarch64/assembler-aarch64.h"
#endif

#include "Interface/IR/PassManager.h"
#include "Interface/Core/OpcodeDispatcher.h"

namespace FEXCore::IR {

class ConstProp final : public FEXCore::IR::Pass {
public:
  bool Run(IREmitter *IREmit) override;
  bool InlineConstants;
  ConstProp(bool DoInlineConstants) : InlineConstants(DoInlineConstants) { }
};

template<typename T>
static uint64_t getMask(T Op) {
  uint64_t NumBits = Op->Header.Size * 8;
  return (~0ULL) >> (64 - NumBits);
}

#ifdef _M_X86_64
// very lazy heuristics
static bool IsImmLogical(uint64_t imm, unsigned width) { return imm < 0x8000'0000; }
static bool IsImmAddSub(uint64_t imm) { return imm < 0x8000'0000; }
static bool IsMemoryScale(uint64_t Scale, uint8_t AccessSize) {
  return Scale  == 1 || Scale  == 2 || Scale  == 4 || Scale  == 8;
}
#elif defined(_M_ARM_64)
//aarch64 heuristics
static bool IsImmLogical(uint64_t imm, unsigned width) { if (width < 32) width = 32; return vixl::aarch64::Assembler::IsImmLogical(imm, width); }
static bool IsImmAddSub(uint64_t imm) { return vixl::aarch64::Assembler::IsImmAddSub(imm); }
static bool IsMemoryScale(uint64_t Scale, uint8_t AccessSize) {
  return Scale  == AccessSize;
}
#else
#error No inline constant heuristics for this target
#endif

static bool IsImmMemory(uint64_t imm, uint8_t AccessSize) {
  if ( ((int64_t)imm >= -255) && ((int64_t)imm <= 256) )
	  return true;
  else if ( (imm & (AccessSize-1)) == 0 &&  imm/AccessSize <= 4095 )
	  return true;
  else {
	  return false;
  }
}

std::tuple<MemOffsetType, uint8_t, OrderedNode*, OrderedNode*> MemExtendedAddressing(IREmitter *IREmit, uint8_t AccessSize,  IROp_Header* AddressHeader) {
  
  auto Src0Header = IREmit->GetOpHeader(AddressHeader->Args[0]);
  if (Src0Header->Size == 8) {
    //Try to optimize: Base + MUL(Offset, Scale)
    if (Src0Header->Op == OP_MUL) {
      uint64_t Scale;
      if (IREmit->IsValueConstant(Src0Header->Args[1], &Scale)) {
        if (IsMemoryScale(Scale, AccessSize)) {
          // remove mul as it can be folded to the mem op
          return { MEM_OFFSET_SXTX, (uint8_t)Scale, IREmit->UnwrapNode(AddressHeader->Args[1]), IREmit->UnwrapNode(Src0Header->Args[0]) };
        } else if (Scale == 1) {
          // remove nop mul
          return { MEM_OFFSET_SXTX, 1, IREmit->UnwrapNode(AddressHeader->Args[1]), IREmit->UnwrapNode(Src0Header->Args[0]) };
        }
      }
    }
    //Try to optimize: Base + LSHL(Offset, Scale)
    else if (Src0Header->Op == OP_LSHL) {
      uint64_t Constant2;
      if (IREmit->IsValueConstant(Src0Header->Args[1], &Constant2)) {
        uint64_t Scale = 1<<Constant2;
        if (IsMemoryScale(Scale, AccessSize)) {
          // remove shift as it can be folded to the mem op
          return { MEM_OFFSET_SXTX, Scale, IREmit->UnwrapNode(AddressHeader->Args[1]), IREmit->UnwrapNode(Src0Header->Args[0]) };
        } else if (Scale == 1) {
          // remove nop shift
          return { MEM_OFFSET_SXTX, 1, IREmit->UnwrapNode(AddressHeader->Args[1]), IREmit->UnwrapNode(Src0Header->Args[0]) };
        }
      }
    }
#if defined(_M_ARM_64) // x86 can't sext or zext on mem ops
    //Try to optimize: Base + (u32)Offset
    else if (Src0Header->Op == OP_BFE) {
      auto Bfe = Src0Header->C<IROp_Bfe>();
      if (Bfe->lsb == 0 && Bfe->Width == 32) {
        //todo: arm can also scale here
        return { MEM_OFFSET_UXTW, 1, IREmit->UnwrapNode(AddressHeader->Args[1]), IREmit->UnwrapNode(Src0Header->Args[0]) };
      }
    }
    //Try to optimize: Base + (s32)Offset
    else if (Src0Header->Op == OP_SBFE) {
      auto Sbfe = Src0Header->C<IROp_Sbfe>();
      if (Sbfe->lsb == 0 && Sbfe->Width == 32) {
        //todo: arm can also scale here
        return { MEM_OFFSET_SXTW, 1, IREmit->UnwrapNode(AddressHeader->Args[1]), IREmit->UnwrapNode(Src0Header->Args[0]) };
      }
    }
#endif
  }

  // no match anywhere, just add
  return { MEM_OFFSET_SXTX, 1, IREmit->UnwrapNode(AddressHeader->Args[0]), IREmit->UnwrapNode(AddressHeader->Args[1]) };
}

bool ConstProp::Run(IREmitter *IREmit) {
  
  bool Changed = false;
  auto CurrentIR = IREmit->ViewIR();

  auto Header = CurrentIR.GetHeader();

  auto OriginalWriteCursor = IREmit->GetWriteCursor();

  auto HeaderOp = CurrentIR.GetHeader();
  

  for (auto [CodeNode, IROp] : CurrentIR.GetAllCode()) {

    switch (IROp->Op) {
/*
    case OP_UMUL:
    case OP_DIV:
    case OP_UDIV:
    case OP_REM:
    case OP_UREM:
    case OP_MULH:
    case OP_UMULH:
    case OP_LSHR:
    case OP_ASHR:
    case OP_ROL:
    case OP_ROR:
    case OP_LDIV:
    case OP_LUDIV:
    case OP_LREM:
    case OP_LUREM:
    case OP_BFI:
    {
      uint64_t Constant1;
      uint64_t Constant2;

      if (IREmit->IsValueConstant(IROp->Args[0], &Constant1) &&
          IREmit->IsValueConstant(IROp->Args[1], &Constant2)) {
        LogMan::Msg::A("Could const prop op: %s", std::string(IR::GetName(IROp->Op)).c_str());
      }
    break;
    }

    case OP_SEXT:
    case OP_NEG:
    case OP_POPCOUNT:
    case OP_FINDLSB:
    case OP_FINDMSB:
    case OP_REV:
    case OP_SBFE:
    {
      uint64_t Constant1;

      if (IREmit->IsValueConstant(IROp->Args[0], &Constant1)) {
        LogMan::Msg::A("Could const prop op: %s", std::string(IR::GetName(IROp->Op)).c_str());
      }
    break;
    }
*/

    case OP_LOADMEM: {
      auto Op = IROp->CW<IR::IROp_LoadMem>();
      auto AddressHeader = IREmit->GetOpHeader(Op->Header.Args[0]);

      if (AddressHeader->Op == OP_ADD && AddressHeader->Size == 8 && !Header->ShouldInterpret) {

        auto [OffsetType, OffsetScale, Arg0, Arg1] = MemExtendedAddressing(IREmit, Op->Size, AddressHeader);

        Op->OffsetType = OffsetType;
        Op->OffsetScale = OffsetScale;
        IREmit->ReplaceNodeArgument(CodeNode, 0, Arg0);
        IREmit->ReplaceNodeArgument(CodeNode, 1, Arg1);
        
        Changed = true;
      }
      break;
    }

    case OP_STOREMEM: {
      auto Op = IROp->CW<IR::IROp_StoreMem>();
      auto AddressHeader = IREmit->GetOpHeader(Op->Header.Args[0]);

      if (AddressHeader->Op == OP_ADD && AddressHeader->Size == 8 && !Header->ShouldInterpret) {
        auto [OffsetType, OffsetScale, Arg0, Arg1] = MemExtendedAddressing(IREmit, Op->Size, AddressHeader);

        Op->OffsetType = OffsetType;
        Op->OffsetScale = OffsetScale;
        IREmit->ReplaceNodeArgument(CodeNode, 0, Arg0);
        IREmit->ReplaceNodeArgument(CodeNode, 2, Arg1);
        
        Changed = true;
      }
      break;
    }

    case OP_ADD: {
      auto Op = IROp->C<IR::IROp_Add>();
      uint64_t Constant1;
      uint64_t Constant2;

      if (IREmit->IsValueConstant(Op->Header.Args[0], &Constant1) &&
          IREmit->IsValueConstant(Op->Header.Args[1], &Constant2)) {
        uint64_t NewConstant = (Constant1 + Constant2) & getMask(Op) ;
        IREmit->ReplaceWithConstant(CodeNode, NewConstant);
        Changed = true;
        continue;
      }
    break;
    }
    case OP_SUB: {
      auto Op = IROp->C<IR::IROp_Sub>();
      uint64_t Constant1;
      uint64_t Constant2;

      if (IREmit->IsValueConstant(Op->Header.Args[0], &Constant1) &&
          IREmit->IsValueConstant(Op->Header.Args[1], &Constant2)) {
        uint64_t NewConstant = (Constant1 - Constant2) & getMask(Op) ;
        IREmit->ReplaceWithConstant(CodeNode, NewConstant);
        Changed = true;
        continue;
      }
    break;
    }
    case OP_AND: {
      auto Op = IROp->CW<IR::IROp_And>();
      uint64_t Constant1 = 0;
      uint64_t Constant2 = 0;

      if (IREmit->IsValueConstant(Op->Header.Args[0], &Constant1) &&
          IREmit->IsValueConstant(Op->Header.Args[1], &Constant2)) {
        uint64_t NewConstant = (Constant1 & Constant2) & getMask(Op) ;
        IREmit->ReplaceWithConstant(CodeNode, NewConstant);
        Changed = true;
        continue;
      } else if (Constant2 == 1) {
        // happens from flag calcs
        auto val = IREmit->GetOpHeader(Op->Header.Args[0]);

        uint64_t Constant3;
        if (val->Op == OP_SELECT && 
            IREmit->IsValueConstant(val->Args[2], &Constant2) &&
            IREmit->IsValueConstant(val->Args[3], &Constant3) &&
            Constant2 == 1 &&
            Constant3 == 0)
        {
          IREmit->ReplaceAllUsesWith(CodeNode, CurrentIR.GetNode(Op->Header.Args[0]));
          Changed = true;
          continue;
        }
      } else if (Op->Header.Args[0].ID() == Op->Header.Args[1].ID()) {
        // AND with same value results in original value
        IREmit->ReplaceAllUsesWith(CodeNode, CurrentIR.GetNode(Op->Header.Args[0]));
        Changed = true;
        continue;
      }
    break;
    }
    case OP_OR: {
      auto Op = IROp->CW<IR::IROp_Or>();
      uint64_t Constant1;
      uint64_t Constant2;

      if (IREmit->IsValueConstant(Op->Header.Args[0], &Constant1) &&
          IREmit->IsValueConstant(Op->Header.Args[1], &Constant2)) {
        uint64_t NewConstant = Constant1 | Constant2;
        IREmit->ReplaceWithConstant(CodeNode, NewConstant);
        Changed = true;
        continue;
      } else if (Op->Header.Args[0].ID() == Op->Header.Args[1].ID()) {
        // OR with same value results in original value
        IREmit->ReplaceAllUsesWith(CodeNode, CurrentIR.GetNode(Op->Header.Args[0]));
        Changed = true;
        continue;
      }
    break;
    }
    case OP_XOR: {
      auto Op = IROp->C<IR::IROp_Xor>();
      uint64_t Constant1;
      uint64_t Constant2;

      if (IREmit->IsValueConstant(Op->Header.Args[0], &Constant1) &&
          IREmit->IsValueConstant(Op->Header.Args[1], &Constant2)) {
        uint64_t NewConstant = Constant1 ^ Constant2;
        IREmit->ReplaceWithConstant(CodeNode, NewConstant);
        Changed = true;
        continue;
      } else if (Op->Header.Args[0].ID() == Op->Header.Args[1].ID()) {
        // XOR with same value results to zero
        IREmit->SetWriteCursor(CodeNode);
        IREmit->ReplaceAllUsesWith(CodeNode, IREmit->_Constant(0));
        Changed = true;
        continue;
      }
    break;
    }
    case OP_LSHL: {
      auto Op = IROp->CW<IR::IROp_Lshl>();
      uint64_t Constant1;
      uint64_t Constant2;

      if (IREmit->IsValueConstant(Op->Header.Args[0], &Constant1) &&
          IREmit->IsValueConstant(Op->Header.Args[1], &Constant2)) {
        uint64_t NewConstant = (Constant1 << Constant2) & getMask(Op);
        IREmit->ReplaceWithConstant(CodeNode, NewConstant);
        Changed = true;
        continue;
      }
      else if (IREmit->IsValueConstant(Op->Header.Args[1], &Constant2) &&
                Constant2 == 0) {
        IREmit->SetWriteCursor(CodeNode);
        OrderedNode *Arg = CurrentIR.GetNode(Op->Header.Args[0]);
        IREmit->ReplaceAllUsesWith(CodeNode, Arg);
        Changed = true;
        continue;
      }
    break;
    }
    case OP_BFE: {
      auto Op = IROp->C<IR::IROp_Bfe>();
      uint64_t Constant;
      if (IROp->Size <= 8 && IREmit->IsValueConstant(Op->Header.Args[0], &Constant)) {
        uint64_t SourceMask = (1ULL << Op->Width) - 1;
        if (Op->Width == 64)
          SourceMask = ~0ULL;
        SourceMask <<= Op->lsb;

        uint64_t NewConstant = (Constant & SourceMask) >> Op->lsb;
        IREmit->ReplaceWithConstant(CodeNode, NewConstant);
        Changed = true;
        continue;
      } else if (IROp->Size == CurrentIR.GetOp<IROp_Header>(Op->Header.Args[0])->Size && Op->Width == (IROp->Size * 8) && Op->lsb == 0 ) {
        // A BFE that extracts all bits results in original value
  // XXX - This is broken for now - see https://github.com/FEX-Emu/FEX/issues/351
        // IREmit->ReplaceAllUsesWith(CodeNode, CurrentIR.GetNode(Op->Header.Args[0]));
        // Changed = true;
      } else if (Op->Width == 1 && Op->lsb == 0) {
        // common from flag codegen
        auto val = IREmit->GetOpHeader(Op->Header.Args[0]);

        uint64_t Constant2;
        uint64_t Constant3;
        if (val->Op == OP_SELECT && 
            IREmit->IsValueConstant(val->Args[2], &Constant2) &&
            IREmit->IsValueConstant(val->Args[3], &Constant3) &&
            Constant2 == 1 &&
            Constant3 == 0)
        {
          IREmit->ReplaceAllUsesWith(CodeNode, CurrentIR.GetNode(Op->Header.Args[0]));
          Changed = true;
          continue;
        }
      }

    break;
    }
    case OP_MUL: {
      auto Op = IROp->C<IR::IROp_Mul>();
      uint64_t Constant1;
      uint64_t Constant2;

      if (IREmit->IsValueConstant(Op->Header.Args[0], &Constant1) &&
          IREmit->IsValueConstant(Op->Header.Args[1], &Constant2)) {
        uint64_t NewConstant = (Constant1 * Constant2) & getMask(Op);
        IREmit->ReplaceWithConstant(CodeNode, NewConstant);
        Changed = true;
        continue;
      }
      break;
    }

    case OP_CONDJUMP: {
      auto Op = IROp->CW<IR::IROp_CondJump>();

      auto Select = IREmit->GetOpHeader(Op->Header.Args[0]);
      
      uint64_t Constant;
      // Fold the select into the CondJump if possible. Could handle more complex cases, too.
      if (Op->Cond.Val == COND_NEQ && IREmit->IsValueConstant(Op->Cmp2, &Constant) && Constant == 0 &&  Select->Op == OP_SELECT) {
        
        uint64_t Constant1;
        uint64_t Constant2;

        if (IREmit->IsValueConstant(Select->Args[2], &Constant1) && IREmit->IsValueConstant(Select->Args[3], &Constant2)) {
          if (Constant1 == 1 && Constant2 == 0) {
            auto slc = Select->C<IR::IROp_Select>();
            IREmit->ReplaceNodeArgument(CodeNode, 0, IREmit->UnwrapNode(Select->Args[0]));
            IREmit->ReplaceNodeArgument(CodeNode, 1, IREmit->UnwrapNode(Select->Args[1]));
            Op->Cond = slc->Cond;
            Op->CompareSize = slc->CompareSize;
            Changed = true;
            continue;
          }
        }
      }
    }
    default: break;
    }
  }

  if (!HeaderOp->ShouldInterpret && InlineConstants) {
    for (auto [CodeNode, IROp] : CurrentIR.GetAllCode()) {
      switch(IROp->Op) {
        case OP_LSHR:
        case OP_ASHR:
        case OP_ROL:
        case OP_ROR:
        case OP_LSHL:
        {
          auto Op = IROp->C<IR::IROp_Lshr>();

          uint64_t Constant2;
          if (IREmit->IsValueConstant(Op->Header.Args[1], &Constant2)) {
            IREmit->SetWriteCursor(CurrentIR.GetNode(Op->Header.Args[1]));

            // this shouldn't be here, but rather on the emitter themselves or the constprop transformation?
            if (IROp->Size <=4)
              Constant2 &= 31;
            else
              Constant2 &= 63;

            IREmit->ReplaceNodeArgument(CodeNode, 1, IREmit->_InlineConstant(Constant2));

            Changed = true;
          }
          break;
        }

        case OP_ADD:
        case OP_SUB:
        {
          auto Op = IROp->C<IR::IROp_Add>();

          uint64_t Constant2;
          if (IREmit->IsValueConstant(Op->Header.Args[1], &Constant2)) {
            if (IsImmAddSub(Constant2)) {
              IREmit->SetWriteCursor(CurrentIR.GetNode(Op->Header.Args[1]));

              IREmit->ReplaceNodeArgument(CodeNode, 1, IREmit->_InlineConstant(Constant2));
              
              Changed = true;
            }
          }
          break;
        }

        case OP_SELECT:
        {
          auto Op = IROp->C<IR::IROp_Select>();

          uint64_t Constant1;
          if (IREmit->IsValueConstant(Op->Header.Args[1], &Constant1)) {
            if (IsImmAddSub(Constant1)) {
              IREmit->SetWriteCursor(CurrentIR.GetNode(Op->Header.Args[1]));

              IREmit->ReplaceNodeArgument(CodeNode, 1, IREmit->_InlineConstant(Constant1));
              
              Changed = true;
            }
          }

          uint64_t Constant2;
          uint64_t Constant3;
          if (IREmit->IsValueConstant(Op->Header.Args[2], &Constant2) &&
              IREmit->IsValueConstant(Op->Header.Args[3], &Constant3) &&
              Constant2 == 1 &&
              Constant3 == 0)
          {
            IREmit->SetWriteCursor(CurrentIR.GetNode(Op->Header.Args[2]));

            IREmit->ReplaceNodeArgument(CodeNode, 2, IREmit->_InlineConstant(Constant2));
            IREmit->ReplaceNodeArgument(CodeNode, 3, IREmit->_InlineConstant(Constant3));
          }

          break;
        }

<<<<<<< HEAD
        case OP_CONDJUMP:
        {
          auto Op = IROp->C<IR::IROp_CondJump>();

          uint64_t Constant2;
          if (IREmit->IsValueConstant(Op->Header.Args[1], &Constant2)) {
            if (IsImmAddSub(Constant2)) {
              IREmit->SetWriteCursor(CurrentIR.GetNode(Op->Header.Args[1]));

              IREmit->ReplaceNodeArgument(CodeNode, 1, IREmit->_InlineConstant(Constant2));
              
              Changed = true;
            }
=======
        case OP_EXITFUNCTION:
        {
          auto Op = IROp->C<IR::IROp_ExitFunction>();

          uint64_t Constant;
          if (IREmit->IsValueConstant(Op->Header.Args[0], &Constant)) {
              IREmit->SetWriteCursor(CurrentIR.GetNode(Op->Header.Args[0]));
              IREmit->ReplaceNodeArgument(CodeNode, 0, IREmit->_InlineConstant(Constant));
              Changed = true;
>>>>>>> 650125e1
          }
          break;
        }

        case OP_OR:
        case OP_XOR:
        case OP_AND:
        {
          auto Op = IROp->CW<IR::IROp_Or>();

          uint64_t Constant2;
          if (IREmit->IsValueConstant(Op->Header.Args[1], &Constant2)) {
            if (IsImmLogical(Constant2, IROp->Size * 8)) {
              IREmit->SetWriteCursor(CurrentIR.GetNode(Op->Header.Args[1]));

              IREmit->ReplaceNodeArgument(CodeNode, 1, IREmit->_InlineConstant(Constant2));

              Changed = true;
            }
          }
          break;
        }

	case OP_LOADMEM:
        {
          auto Op = IROp->CW<IR::IROp_LoadMem>();

          uint64_t Constant2;
          if (Op->OffsetType == MEM_OFFSET_SXTX && IREmit->IsValueConstant(Op->Header.Args[1], &Constant2)) {
            if (IsImmMemory(Constant2, Op->Size)) {
              IREmit->SetWriteCursor(CurrentIR.GetNode(Op->Header.Args[1]));

              IREmit->ReplaceNodeArgument(CodeNode, 1, IREmit->_InlineConstant(Constant2));

              Changed = true;
            }
          }
          break;
        }

	case OP_STOREMEM:
        {
          auto Op = IROp->CW<IR::IROp_StoreMem>();

          uint64_t Constant2;
          if (Op->OffsetType == MEM_OFFSET_SXTX && IREmit->IsValueConstant(Op->Header.Args[2], &Constant2)) {
            if (IsImmMemory(Constant2, Op->Size)) {
              IREmit->SetWriteCursor(CurrentIR.GetNode(Op->Header.Args[2]));

              IREmit->ReplaceNodeArgument(CodeNode, 2, IREmit->_InlineConstant(Constant2));

              Changed = true;
            }
          }
          break;
        }

        default: break;
      }
    }
  }

  IREmit->SetWriteCursor(OriginalWriteCursor);

  return Changed;
}

FEXCore::IR::Pass* CreateConstProp(bool InlineConstants) {
  return new ConstProp(InlineConstants);
}

}<|MERGE_RESOLUTION|>--- conflicted
+++ resolved
@@ -484,7 +484,6 @@
           break;
         }
 
-<<<<<<< HEAD
         case OP_CONDJUMP:
         {
           auto Op = IROp->C<IR::IROp_CondJump>();
@@ -498,7 +497,9 @@
               
               Changed = true;
             }
-=======
+          }
+          break;
+        }
         case OP_EXITFUNCTION:
         {
           auto Op = IROp->C<IR::IROp_ExitFunction>();
@@ -508,7 +509,6 @@
               IREmit->SetWriteCursor(CurrentIR.GetNode(Op->Header.Args[0]));
               IREmit->ReplaceNodeArgument(CodeNode, 0, IREmit->_InlineConstant(Constant));
               Changed = true;
->>>>>>> 650125e1
           }
           break;
         }
